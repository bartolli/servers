--- conflicted
+++ resolved
@@ -353,11 +353,8 @@
 - **[Spotify](https://github.com/varunneal/spotify-mcp)** - This MCP allows an LLM to play and use Spotify.
 - **[Starwind UI](https://github.com/Boston343/starwind-ui-mcp/)** - This MCP provides relevant commands, documentation, and other information to allow LLMs to take full advantage of Starwind UI's open source Astro components.
 - **[Stripe](https://github.com/atharvagupta2003/mcp-stripe)** - This MCP allows integration with Stripe for handling payments, customers, and refunds.
-<<<<<<< HEAD
+- **[ShaderToy](https://github.com/wilsonchenghy/ShaderToy-MCP)** - This MCP server lets LLMs to interact with the ShaderToy API, allowing LLMs to learn from compute shaders examples and enabling them to create complex GLSL shaders that they are previously not capable of.
 - **[Talk To Figma](https://github.com/sonnylazuardi/cursor-talk-to-figma-mcp)** - This MCP server enables LLMs to interact with Figma, allowing them to read and modify designs programmatically.
-=======
-- **[ShaderToy](https://github.com/wilsonchenghy/ShaderToy-MCP)** - This MCP server lets LLMs to interact with the ShaderToy API, allowing LLMs to learn from compute shaders examples and enabling them to create complex GLSL shaders that they are previously not capable of.
->>>>>>> 2c706e5c
 - **[TMDB](https://github.com/Laksh-star/mcp-server-tmdb)** - This MCP server integrates with The Movie Database (TMDB) API to provide movie information, search capabilities, and recommendations.
 - **[Tavily search](https://github.com/RamXX/mcp-tavily)** - An MCP server for Tavily's search & news API, with explicit site inclusions/exclusions
 - **[Telegram](https://github.com/chigwell/telegram-mcp)** - An MCP server that provides paginated chat reading, message retrieval, and message sending capabilities for Telegram through Telethon integration.
