# Model Context Protocol servers

This repository is a collection of *reference implementations* for the [Model Context Protocol](https://modelcontextprotocol.io/) (MCP), as well as references
to community built servers and additional resources.

The servers in this repository showcase the versatility and extensibility of MCP, demonstrating how it can be used to give Large Language Models (LLMs) secure, controlled access to tools and data sources.
Each MCP server is implemented with either the [Typescript MCP SDK](https://github.com/modelcontextprotocol/typescript-sdk) or [Python MCP SDK](https://github.com/modelcontextprotocol/python-sdk).

> Note: Lists in this README are maintained in alphabetical order to minimize merge conflicts when adding new items.

## 🌟 Reference Servers

These servers aim to demonstrate MCP features and the TypeScript and Python SDKs.

- **[AWS KB Retrieval](src/aws-kb-retrieval-server)** - Retrieval from AWS Knowledge Base using Bedrock Agent Runtime
- **[Brave Search](src/brave-search)** - Web and local search using Brave's Search API
- **[EverArt](src/everart)** - AI image generation using various models
- **[Everything](src/everything)** - Reference / test server with prompts, resources, and tools
- **[Fetch](src/fetch)** - Web content fetching and conversion for efficient LLM usage
- **[Filesystem](src/filesystem)** - Secure file operations with configurable access controls
- **[Git](src/git)** - Tools to read, search, and manipulate Git repositories
- **[GitHub](src/github)** - Repository management, file operations, and GitHub API integration
- **[GitLab](src/gitlab)** - GitLab API, enabling project management
- **[Google Drive](src/gdrive)** - File access and search capabilities for Google Drive
- **[Google Maps](src/google-maps)** - Location services, directions, and place details
- **[Memory](src/memory)** - Knowledge graph-based persistent memory system
- **[PostgreSQL](src/postgres)** - Read-only database access with schema inspection
- **[Puppeteer](src/puppeteer)** - Browser automation and web scraping
- **[Redis](src/redis)** - Interact with Redis key-value stores
- **[Sentry](src/sentry)** - Retrieving and analyzing issues from Sentry.io
- **[Sequential Thinking](src/sequentialthinking)** - Dynamic and reflective problem-solving through thought sequences
- **[Slack](src/slack)** - Channel management and messaging capabilities
- **[Sqlite](src/sqlite)** - Database interaction and business intelligence capabilities
- **[Time](src/time)** - Time and timezone conversion capabilities

## 🤝 Third-Party Servers

### 🎖️ Official Integrations

Official integrations are maintained by companies building production ready MCP servers for their platforms.

- <img height="12" width="12" src="https://www.21st.dev/favicon.ico" alt="21st.dev Logo" /> **[21st.dev Magic](https://github.com/21st-dev/magic-mcp)** - Create crafted UI components inspired by the best 21st.dev design engineers.
- <img height="12" width="12" src="https://invoxx-public-bucket.s3.eu-central-1.amazonaws.com/frontend-resources/adfin-logo-small.svg" alt="Adfin Logo" /> **[Adfin](https://github.com/Adfin-Engineering/mcp-server-adfin)** - The only platform you need to get paid - all payments in one place, invoicing and accounting reconciliations with [Adfin](https://www.adfin.com/).
- <img height="12" width="12" src="https://www.agentql.com/favicon/favicon.png" alt="AgentQL Logo" /> **[AgentQL](https://github.com/tinyfish-io/agentql-mcp)** - Enable AI agents to get structured data from unstructured web with [AgentQL](https://www.agentql.com/).
- <img height="12" width="12" src="https://agentrpc.com/favicon.ico" alt="AgentRPC Logo" /> **[AgentRPC](https://github.com/agentrpc/agentrpc)** - Connect to any function, any language, across network boundaries using [AgentRPC](https://www.agentrpc.com/).
- <img height="12" width="12" src="https://aiven.io/favicon.ico" alt="Aiven Logo" /> **[Aiven](https://github.com/Aiven-Open/mcp-aiven)** - Navigate your [Aiven projects](https://go.aiven.io/mcp-server) and interact with the PostgreSQL®, Apache Kafka®, ClickHouse® and OpenSearch® services
- <img height="12" width="12" src="https://iotdb.apache.org/img/logo.svg" alt="Apache IoTDB Logo" /> **[Apache IoTDB](https://github.com/apache/iotdb-mcp-server)** - MCP Server for [Apache IoTDB](https://github.com/apache/iotdb) database and its tools
- <img height="12" width="12" src="https://apify.com/favicon.ico" alt="Apify Logo" /> **[Apify](https://github.com/apify/actors-mcp-server)** - [Actors MCP Server](https://apify.com/apify/actors-mcp-server): Use 3,000+ pre-built cloud tools to extract data from websites, e-commerce, social media, search engines, maps, and more
- <img height="12" width="12" src="https://2052727.fs1.hubspotusercontent-na1.net/hubfs/2052727/cropped-cropped-apimaticio-favicon-1-32x32.png" alt="APIMatic Logo" /> **[APIMatic MCP](https://github.com/apimatic/apimatic-validator-mcp)** - APIMatic MCP Server is used to validate OpenAPI specifications using [APIMatic](https://www.apimatic.io/). The server processes OpenAPI files and returns validation summaries by leveraging APIMatic’s API.
- <img height="12" width="12" src="https://resources.audiense.com/hubfs/favicon-1.png" alt="Audiense Logo" /> **[Audiense Insights](https://github.com/AudienseCo/mcp-audiense-insights)** - Marketing insights and audience analysis from [Audiense](https://www.audiense.com/products/audiense-insights) reports, covering demographic, cultural, influencer, and content engagement analysis.
- <img height="12" width="12" src="https://axiom.co/favicon.ico" alt="Axiom Logo" /> **[Axiom](https://github.com/axiomhq/mcp-server-axiom)** - Query and analyze your Axiom logs, traces, and all other event data in natural language
- <img height="12" width="12" src="https://www.bankless.com/favicon.ico" alt="Bankless Logo" /> **[Bankless Onchain](https://github.com/bankless/onchain-mcp)** - Query Onchain data, like ERC20 tokens, transaction history, smart contract state.
- <img height="12" width="12" src="https://bicscan.io/favicon.png" alt="BICScan Logo" /> **[BICScan](https://github.com/ahnlabio/bicscan-mcp)** - Risk score / asset holdings of EVM blockchain address (EOA, CA, ENS) and even domain names.
- <img height="12" width="12" src="https://www.box.com/favicon.ico" alt="Box Logo" /> **[Box](https://github.com/box-community/mcp-server-box)** - Interact with the Intelligent Content Management platform through Box AI.
- <img height="12" width="12" src="https://browserbase.com/favicon.ico" alt="Browserbase Logo" /> **[Browserbase](https://github.com/browserbase/mcp-server-browserbase)** - Automate browser interactions in the cloud (e.g. web navigation, data extraction, form filling, and more)
- <img height="12" width="12" src="https://www.chargebee.com/static/resources/brand/favicon.png" /> **[Chargebee](https://github.com/chargebee/agentkit/tree/main/modelcontextprotocol)** - MCP Server that connects AI agents to [Chargebee platform](https://www.chargebee.com).
- <img height="12" width="12" src="https://trychroma.com/_next/static/media/chroma-logo.ae2d6e4b.svg" /> **[Chroma](https://github.com/chroma-core/chroma-mcp)** - Embeddings, vector search, document storage, and full-text search with the open-source AI application database
- <img height="12" width="12" src="https://www.chronulus.com/favicon/chronulus-logo-blue-on-alpha-square-128x128.ico" alt="Chronulus AI Logo" /> **[Chronulus AI](https://github.com/ChronulusAI/chronulus-mcp)** - Predict anything with Chronulus AI forecasting and prediction agents.
- <img height="12" width="12" src="https://circleci.com/favicon.ico" alt="CircleCI Logo" /> **[CircleCI](https://github.com/CircleCI-Public/mcp-server-circleci)** - Enable AI Agents to fix build failures from CircleCI.
- <img height="12" width="12" src="https://clickhouse.com/favicon.ico" alt="ClickHouse Logo" /> **[ClickHouse](https://github.com/ClickHouse/mcp-clickhouse)** - Query your [ClickHouse](https://clickhouse.com/) database server.
- <img height="12" width="12" src="https://cdn.simpleicons.org/cloudflare" /> **[Cloudflare](https://github.com/cloudflare/mcp-server-cloudflare)** - Deploy, configure & interrogate your resources on the Cloudflare developer platform (e.g. Workers/KV/R2/D1)
- <img height="12" width="12" src="https://codelogic.com/wp-content/themes/codelogic/assets/img/favicon.png" alt="CodeLogic Logo" /> **[CodeLogic](https://github.com/CodeLogicIncEngineering/codelogic-mcp-server)** - Interact with [CodeLogic](https://codelogic.com), a Software Intelligence platform that graphs complex code and data architecture dependencies, to boost AI accuracy and insight.
- <img height="12" width="12" src="https://www.comet.com/favicon.ico" alt="Comet Logo" /> **[Comet Opik](https://github.com/comet-ml/opik-mcp)** - Query and analyze your [Opik](https://github.com/comet-ml/opik) logs, traces, prompts and all other telemtry data from your LLMs in natural language.
- <img height="12" width="12" src="https://www.convex.dev/favicon.ico" /> **[Convex](https://stack.convex.dev/convex-mcp-server)** - Introspect and query your apps deployed to Convex.
- <img height="12" width="12" src="http://app.itsdart.com/static/img/favicon.png" alt="Dart Logo" /> **[Dart](https://github.com/its-dart/dart-mcp-server)** - Interact with task, doc, and project data in [Dart](https://itsdart.com), an AI-native project management tool
- <img height="12" width="12" src="https://www.devhub.com/img/upload/favicon-196x196-dh.png" alt="DevHub Logo" /> **[DevHub](https://github.com/devhub/devhub-cms-mcp)** - Manage and utilize website content within the [DevHub](https://www.devhub.com) CMS platform
- <img height="12" width="12" src="https://e2b.dev/favicon.ico" alt="E2B Logo" /> **[E2B](https://github.com/e2b-dev/mcp-server)** - Run code in secure sandboxes hosted by [E2B](https://e2b.dev)
- <img height="12" width="12" src="https://static.edubase.net/media/brand/favicon/favicon-32x32.png" alt="EduBase Logo" /> **[EduBase](https://github.com/EduBase/MCP)** - Interact with [EduBase](https://www.edubase.net), a comprehensive e-learning platform with advanced quizzing, exam management, and content organization capabilities
- <img height="12" width="12" src="https://www.elastic.co/favicon.ico" alt="Elasticsearch Logo" /> **[Elasticsearch](https://github.com/elastic/mcp-server-elasticsearch)** - Query your data in [Elasticsearch](https://www.elastic.co/elasticsearch)
- <img height="12" width="12" src="https://esignatures.com/favicon.ico" alt="eSignatures Logo" /> **[eSignatures](https://github.com/esignaturescom/mcp-server-esignatures)** - Contract and template management for drafting, reviewing, and sending binding contracts.
- <img height="12" width="12" src="https://exa.ai/images/favicon-32x32.png" alt="Exa Logo" /> **[Exa](https://github.com/exa-labs/exa-mcp-server)** - Search Engine made for AIs by [Exa](https://exa.ai)
- <img height="12" width="12" src="https://fewsats.com/favicon.svg" alt="Fewsats Logo" /> **[Fewsats](https://github.com/Fewsats/fewsats-mcp)** - Enable AI Agents to purchase anything in a secure way using [Fewsats](https://fewsats.com)
- <img height="12" width="12" src="https://fibery.io/favicon.svg" alt="Fibery Logo" /> **[Fibery](https://github.com/Fibery-inc/fibery-mcp-server)** - Perform queries and entity operations in your [Fibery](https://fibery.io) workspace.
- <img height="12" width="12" src="https://financialdatasets.ai/favicon.ico" alt="Financial Datasets Logo" /> **[Financial Datasets](https://github.com/financial-datasets/mcp-server)** - Stock market API made for AI agents
- <img height="12" width="12" src="https://firecrawl.dev/favicon.ico" alt="Firecrawl Logo" /> **[Firecrawl](https://github.com/mendableai/firecrawl-mcp-server)** - Extract web data with [Firecrawl](https://firecrawl.dev)
- <img height="12" width="12" src="https://fireproof.storage/favicon.ico" alt="Fireproof Logo" /> **[Fireproof](https://github.com/fireproof-storage/mcp-database-server)** - Immutable ledger database with live synchronization
- <img height="12" width="12" src="https://gitee.com/favicon.ico" alt="Gitee Logo" /> **[Gitee](https://github.com/oschina/mcp-gitee)** - Gitee API integration, repository, issue, and pull request management, and more.
- <img height="12" width="12" src="https://cdn.prod.website-files.com/6605a2979ff17b2cd1939cd4/6605a460de47e7596ed84f06_icon256.png" alt="gotoHuman Logo" /> **[gotoHuman](https://github.com/gotohuman/gotohuman-mcp-server)** - Human-in-the-loop platform - Allow AI agents and automations to send requests for approval to your [gotoHuman](https://www.gotohuman.com) inbox.
- <img height="12" width="12" src="https://grafana.com/favicon.ico" alt="Grafana Logo" /> **[Grafana](https://github.com/grafana/mcp-grafana)** - Search dashboards, investigate incidents and query datasources in your Grafana instance
- <img height="12" width="12" src="https://framerusercontent.com/images/KCOWBYLKunDff1Dr452y6EfjiU.png" alt="Graphlit Logo" /> **[Graphlit](https://github.com/graphlit/graphlit-mcp-server)** - Ingest anything from Slack to Gmail to podcast feeds, in addition to web crawling, into a searchable [Graphlit](https://www.graphlit.com) project.
- <img height="12" width="12" src="https://greptime.com/favicon.ico" alt="Greptime Logo" /> **[GreptimeDB](https://github.com/GreptimeTeam/greptimedb-mcp-server)** - Provides AI assistants with a secure and structured way to explore and analyze data in [GreptimeDB](https://github.com/GreptimeTeam/greptimedb).
- <img height="12" width="12" src="https://www.herokucdn.com/favicons/favicon.ico" alt="Heroku Logo" /> **[Heroku](https://github.com/heroku/heroku-mcp-server)** - Interact with the Heroku Platform through LLM-driven tools for managing apps, add-ons, dynos, databases, and more.
- <img height="12" width="12" src="https://img.alicdn.com/imgextra/i3/O1CN01d9qrry1i6lTNa2BRa_!!6000000004364-2-tps-218-200.png" alt="Hologres Logo" /> **[Hologres](https://github.com/aliyun/alibabacloud-hologres-mcp-server)** - Connect to a [Hologres](https://www.alibabacloud.com/en/product/hologres) instance, get table metadata, query and analyze data.
- <img height="12" width="12" src="https://hyperbrowser-assets-bucket.s3.us-east-1.amazonaws.com/Hyperbrowser-logo.png" alt="Hyperbrowsers23 Logo" /> **[Hyperbrowser](https://github.com/hyperbrowserai/mcp)** - [Hyperbrowser](https://www.hyperbrowser.ai/) is the next-generation platform empowering AI agents and enabling effortless, scalable browser automation.
- **[IBM wxflows](https://github.com/IBM/wxflows/tree/main/examples/mcp/javascript)** - Tool platform by IBM to build, test and deploy tools for any data source
- <img height="12" width="12" src="https://forevervm.com/icon.png" alt="ForeverVM Logo" /> **[ForeverVM](https://github.com/jamsocket/forevervm/tree/main/javascript/mcp-server)** - Run Python in a code sandbox.
- <img height="12" width="12" src="https://www.getinboxzero.com/icon.png" alt="Inbox Zero Logo" /> **[Inbox Zero](https://github.com/elie222/inbox-zero/tree/main/apps/mcp-server)** - AI personal assistant for email [Inbox Zero](https://www.getinboxzero.com)
- <img height="12" width="12" src="https://inkeep.com/favicon.ico" alt="Inkeep Logo" /> **[Inkeep](https://github.com/inkeep/mcp-server-python)** - RAG Search over your content powered by [Inkeep](https://inkeep.com)
- <img height="12" width="12" src="https://integration.app/favicon.ico" alt="Integration App Icon" /> **[Integration App](https://github.com/integration-app/mcp-server)** - Interact with any other SaaS applications on behalf of your customers.
- <img height="12" width="12" src="https://cdn.simpleicons.org/jetbrains" /> **[JetBrains](https://github.com/JetBrains/mcp-jetbrains)** – Work on your code with JetBrains IDEs
- <img height="12" width="12" src="https://kagi.com/favicon.ico" alt="Kagi Logo" /> **[Kagi Search](https://github.com/kagisearch/kagimcp)** - Search the web using Kagi's search API
- <img height="12" width="12" src="https://connection.keboola.com/favicon.ico" alt="Keboola Logo" /> **[Keboola](https://github.com/keboola/keboola-mcp-server)** - Build robust data workflows, integrations, and analytics on a single intuitive platform.
- <img height="12" width="12" src="https://laratranslate.com/favicon.ico" alt="Lara Translate Logo" /> **[Lara Translate](https://github.com/translated/lara-mcp)** - MCP Server for Lara Translate API, enabling powerful translation capabilities with support for language detection and context-aware translations.
- <img height="12" width="12" src="https://logfire.pydantic.dev/favicon.ico" alt="Logfire Logo" /> **[Logfire](https://github.com/pydantic/logfire-mcp)** - Provides access to OpenTelemetry traces and metrics through Logfire.
- <img height="12" width="12" src="https://langfuse.com/favicon.ico" alt="Langfuse Logo" /> **[Langfuse Prompt Management](https://github.com/langfuse/mcp-server-langfuse)** - Open-source tool for collaborative editing, versioning, evaluating, and releasing prompts.
- <img height="12" width="12" src="https://lingo.dev/favicon.ico" alt="Lingo.dev Logo" /> **[Lingo.dev](https://github.com/lingodotdev/lingo.dev/blob/main/mcp.md)** - Make your AI agent speak every language on the planet, using [Lingo.dev](https://lingo.dev) Localization Engine.
- <img height="12" width="12" src="https://www.mailgun.com/favicon.ico" alt="Mailgun Logo" /> **[Mailgun](https://github.com/mailgun/mailgun-mcp-server)** - Interact with Mailgun API.
- <img height="12" width="12" src="https://www.make.com/favicon.ico" alt="Make Logo" /> **[Make](https://github.com/integromat/make-mcp-server)** - Turn your [Make](https://www.make.com/) scenarios into callable tools for AI assistants.
- <img height="12" width="12" src="https://www.meilisearch.com/favicon.ico" alt="Meilisearch Logo" /> **[Meilisearch](https://github.com/meilisearch/meilisearch-mcp)** - Interact & query with Meilisearch (Full-text & semantic search API)
- <img height="12" width="12" src="https://metoro.io/static/images/logos/Metoro.svg" /> **[Metoro](https://github.com/metoro-io/metoro-mcp-server)** - Query and interact with kubernetes environments monitored by Metoro
- <img height="12" width="12" src="https://milvus.io/favicon-32x32.png" /> **[Milvus](https://github.com/zilliztech/mcp-server-milvus)** - Search, Query and interact with data in your Milvus Vector Database.
- <img height="12" width="12" src="https://www.motherduck.com/favicon.ico" alt="MotherDuck Logo" /> **[MotherDuck](https://github.com/motherduckdb/mcp-server-motherduck)** - Query and analyze data with MotherDuck and local DuckDB
- <img height="12" width="12" src="https://needle-ai.com/images/needle-logo-orange-2-rounded.png" alt="Needle AI Logo" /> **[Needle](https://github.com/needle-ai/needle-mcp)** - Production-ready RAG out of the box to search and retrieve data from your own documents.
- <img height="12" width="12" src="https://neo4j.com/favicon.ico" alt="Neo4j Logo" /> **[Neo4j](https://github.com/neo4j-contrib/mcp-neo4j/)** - Neo4j graph database server (schema + read/write-cypher) and separate graph database backed memory
- <img height="12" width="12" src="https://avatars.githubusercontent.com/u/183852044?s=48&v=4" alt="Neon Logo" /> **[Neon](https://github.com/neondatabase/mcp-server-neon)** - Interact with the Neon serverless Postgres platform
- <img height="12" width="12" src="https://avatars.githubusercontent.com/u/82347605?s=48&v=4" alt="OceanBase Logo" /> **[OceanBase](https://github.com/oceanbase/mcp-oceanbase)** - MCP Server for OceanBase database and its tools
- <img height="12" width="12" src="https://docs.octagonagents.com/logo.svg" alt="Octagon Logo" /> **[Octagon](https://github.com/OctagonAI/octagon-mcp-server)** - Deliver real-time investment research with extensive private and public market data.
- <img height="12" width="12" src="https://oxylabs.io/favicon.ico" alt="Oxylabs Logo" /> **[Oxylabs](https://github.com/oxylabs/oxylabs-mcp)** - Scrape websites with Oxylabs Web API, supporting dynamic rendering and parsing for structured data extraction.
- <img height="12" width="12" src="https://developer.paddle.com/favicon.svg" alt="Paddle Logo" /> **[Paddle](https://github.com/PaddleHQ/paddle-mcp-server)** - Interact with the Paddle API. Manage product catalog, billing and subscriptions, and reports.
- <img height="12" width="12" src="https://www.paypalobjects.com/webstatic/icon/favicon.ico" alt="PayPal Logo" /> **[PayPal](https://mcp.paypal.com)** - PayPal's official MCP server.
- <img height="12" width="12" src="https://www.perplexity.ai/favicon.ico" alt="Perplexity Logo" /> **[Perplexity](https://github.com/ppl-ai/modelcontextprotocol)** - An MCP server that connects to Perplexity's Sonar API, enabling real-time web-wide research in conversational AI.
- <img height="12" width="12" src="https://qdrant.tech/img/brand-resources-logos/logomark.svg" /> **[Qdrant](https://github.com/qdrant/mcp-server-qdrant/)** - Implement semantic memory layer on top of the Qdrant vector search engine
- <img height="12" width="12" src="https://www.ramp.com/favicon.ico" /> **[Ramp](https://github.com/ramp-public/ramp-mcp)** - Interact with [Ramp](https://ramp.com)'s Developer API to run analysis on your spend and gain insights leveraging LLMs
- **[Raygun](https://github.com/MindscapeHQ/mcp-server-raygun)** - Interact with your crash reporting and real using monitoring data on your Raygun account
- <img height="12" width="12" src="https://www.rember.com/favicon.ico" alt="Rember Logo" /> **[Rember](https://github.com/rember/rember-mcp)** - Create spaced repetition flashcards in [Rember](https://rember.com) to remember anything you learn in your chats
- <img height="12" width="12" src="https://riza.io/favicon.ico" alt="Riza logo" /> **[Riza](https://github.com/riza-io/riza-mcp)** - Arbitrary code execution and tool-use platform for LLMs by [Riza](https://riza.io)
- <img height="12" width="12" src="https://pics.fatwang2.com/56912e614b35093426c515860f9f2234.svg" /> [Search1API](https://github.com/fatwang2/search1api-mcp) - One API for Search, Crawling, and Sitemaps
- <img height="12" width="12" src="https://screenshotone.com/favicon.ico" alt="ScreenshotOne Logo" /> **[ScreenshotOne](https://github.com/screenshotone/mcp/)** - Render website screenshots with [ScreenshotOne](https://screenshotone.com/)
- <img height="12" width="12" src="https://semgrep.dev/favicon.ico" alt="Semgrep Logo" /> **[Semgrep](https://github.com/semgrep/mcp)** - Enable AI agents to secure code with [Semgrep](https://semgrep.dev/).
- <img height="12" width="12" src="https://www.singlestore.com/favicon-32x32.png?v=277b9cbbe31e8bc416504cf3b902d430"/> **[SingleStore](https://github.com/singlestore-labs/mcp-server-singlestore)** - Interact with the SingleStore database platform
- <img height="12" width="12" src="https://www.starrocks.io/favicon.ico" alt="StarRocks Logo" /> **[StarRocks](https://github.com/StarRocks/mcp-server-starrocks)** - Interact with [StarRocks](https://www.starrocks.io/)
- <img height="12" width="12" src="https://stripe.com/favicon.ico" alt="Stripe Logo" /> **[Stripe](https://github.com/stripe/agent-toolkit)** - Interact with Stripe API
- <img height="12" width="12" src="https://tavily.com/favicon.ico" alt="Tavily Logo" /> **[Tavily](https://github.com/tavily-ai/tavily-mcp)** - Search engine for AI agents (search + extract) powered by [Tavily](https://tavily.com/)
- <img height="12" width="12" src="https://thirdweb.com/favicon.ico" alt="Thirdweb Logo" /> **[Thirdweb](https://github.com/thirdweb-dev/ai/tree/main/python/thirdweb-mcp)** - Read/write to over 2k blockchains, enabling data querying, contract analysis/deployment, and transaction execution, powered by [Thirdweb](https://thirdweb.com/)
- <img height="12" width="12" src="https://www.tinybird.co/favicon.ico" alt="Tinybird Logo" /> **[Tinybird](https://github.com/tinybirdco/mcp-tinybird)** - Interact with Tinybird serverless ClickHouse platform
- <img height="12" width="12" src="https://unifai.network/favicon.ico" alt="UnifAI Logo" /> **[UnifAI](https://github.com/unifai-network/unifai-mcp-server)** - Dynamically search and call tools using [UnifAI Network](https://unifai.network)
- <img height="12" width="12" src="https://framerusercontent.com/images/plcQevjrOYnyriuGw90NfQBPoQ.jpg" alt="Unstructured Logo" /> **[Unstructured](https://github.com/Unstructured-IO/UNS-MCP)** - Set up and interact with your unstructured data processing workflows in [Unstructured Platform](https://unstructured.io)
- **[Vectorize](https://github.com/vectorize-io/vectorize-mcp-server/)** - [Vectorize](https://vectorize.io) MCP server for advanced retrieval, Private Deep Research, Anything-to-Markdown file extraction and text chunking.
- <img height="12" width="12" src="https://verodat.io/assets/favicon-16x16.png" alt="Verodat Logo" /> **[Verodat](https://github.com/Verodat/verodat-mcp-server)** - Interact with Verodat AI Ready Data platform
- <img height="12" width="12" src="https://www.veyrax.com/favicon.ico" alt="VeyraX Logo" /> **[VeyraX](https://github.com/VeyraX/veyrax-mcp)** - Single tool to control all 100+ API integrations, and UI components
- <img height="12" width="12" src="https://www.xero.com/favicon.ico" alt="Xero Logo" /> **[Xero](https://github.com/XeroAPI/xero-mcp-server)** - Interact with the accounting data in your business using our official MCP server
- <img height="12" width="12" src="https://cdn.zapier.com/zapier/images/favicon.ico" alt="Zapier Logo" /> **[Zapier](https://zapier.com/mcp)** - Connect your AI Agents to 8,000 apps instantly.
- **[ZenML](https://github.com/zenml-io/mcp-zenml)** - Interact with your MLOps and LLMOps pipelines through your [ZenML](https://www.zenml.io) MCP server

### 🌎 Community Servers

A growing set of community-developed and maintained servers demonstrates various applications of MCP across different domains.

> **Note:** Community servers are **untested** and should be used at **your own risk**. They are not affiliated with or endorsed by Anthropic.
- **[Ableton Live](https://github.com/Simon-Kansara/ableton-live-mcp-server)** - an MCP server to control Ableton Live.
- **[Airbnb](https://github.com/openbnb-org/mcp-server-airbnb)** - Provides tools to search Airbnb and get listing details.
- **[AI Agent Marketplace Index](https://github.com/AI-Agent-Hub/ai-agent-marketplace-index-mcp)** - MCP server to search more than 5000+ AI agents and tools of various categories from [AI Agent Marketplace Index](http://www.deepnlp.org/store/ai-agent) and monitor traffic of AI Agents.
- **[Algorand](https://github.com/GoPlausible/algorand-mcp)** - A comprehensive MCP server for tooling interactions (40+) and resource accessibility (60+) plus many useful prompts for interacting with the Algorand blockchain.
- **[Airflow](https://github.com/yangkyeongmo/mcp-server-apache-airflow)** - A MCP Server that connects to [Apache Airflow](https://airflow.apache.org/) using official python client.
- **[Airtable](https://github.com/domdomegg/airtable-mcp-server)** - Read and write access to [Airtable](https://airtable.com/) databases, with schema inspection.
- **[Airtable](https://github.com/felores/airtable-mcp)** - Airtable Model Context Protocol Server.
- **[AlphaVantage](https://github.com/calvernaz/alphavantage)** - MCP server for stock market data API [AlphaVantage](https://www.alphavantage.co)
- **[Anki](https://github.com/scorzeth/anki-mcp-server)** - An MCP server for interacting with your [Anki](https://apps.ankiweb.net) decks and cards.
- **[Any Chat Completions](https://github.com/pyroprompts/any-chat-completions-mcp)** - Interact with any OpenAI SDK Compatible Chat Completions API like OpenAI, Perplexity, Groq, xAI and many more.
- **[Apple Calendar](https://github.com/Omar-v2/mcp-ical)** - An MCP server that allows you to interact with your MacOS Calendar through natural language, including features such as event creation, modification, schedule listing, finding free time slots etc.
- **[ArangoDB](https://github.com/ravenwits/mcp-server-arangodb)** - MCP Server that provides database interaction capabilities through [ArangoDB](https://arangodb.com/).
- **[Arduino](https://github.com/vishalmysore/choturobo)** - MCP Server that enables AI-powered robotics using Claude AI and Arduino (ESP32) for real-world automation and interaction with robots.
- **[Atlassian](https://github.com/sooperset/mcp-atlassian)** - Interact with Atlassian Cloud products (Confluence and Jira) including searching/reading Confluence spaces/pages, accessing Jira issues, and project metadata.
- **[Attestable MCP](https://github.com/co-browser/attestable-mcp-server)** - An MCP server running inside a trusted execution environment (TEE) via Gramine, showcasing remote attestation using [RA-TLS](https://gramine.readthedocs.io/en/stable/attestation.html). This allows an MCP client to verify the server before conencting.
- **[AWS](https://github.com/rishikavikondala/mcp-server-aws)** - Perform operations on your AWS resources using an LLM.
- **[AWS Athena](https://github.com/lishenxydlgzs/aws-athena-mcp)** - A MCP server for AWS Athena to run SQL queries on Glue Catalog.
- **[AWS Cost Explorer](https://github.com/aarora79/aws-cost-explorer-mcp-server)** - Optimize your AWS spend (including Amazon Bedrock spend) with this MCP server by examining spend across regions, services, instance types and foundation models ([demo video](https://www.youtube.com/watch?v=WuVOmYLRFmI&feature=youtu.be)).
- **[AWS Resources Operations](https://github.com/baryhuang/mcp-server-aws-resources-python)** - Run generated python code to securely query or modify any AWS resources supported by boto3.
- **[AWS S3](https://github.com/aws-samples/sample-mcp-server-s3)** - A sample MCP server for AWS S3 that flexibly fetches objects from S3 such as PDF documents.
- **[Azure ADX](https://github.com/pab1it0/adx-mcp-server)** - Query and analyze Azure Data Explorer databases.
- **[Azure DevOps](https://github.com/Vortiago/mcp-azure-devops)** - An MCP server that provides a bridge to Azure DevOps services, enabling AI assistants to query and manage work items.
- **[Baidu AI Search](https://github.com/baidubce/app-builder/tree/master/python/mcp_server/ai_search)** - Web search with Baidu Cloud's AI Search
- **[Base Free USDC Transfer](https://github.com/magnetai/mcp-free-usdc-transfer)** - Send USDC on [Base](https://base.org) for free using Claude AI! Built with [Coinbase CDP](https://docs.cdp.coinbase.com/mpc-wallet/docs/welcome).
* **[Basic Memory](https://github.com/basicmachines-co/basic-memory)** - Local-first knowledge management system that builds a semantic graph from Markdown files, enabling persistent memory across conversations with LLMs.
- **[BigQuery](https://github.com/LucasHild/mcp-server-bigquery)** (by LucasHild) - This server enables LLMs to inspect database schemas and execute queries on BigQuery.
- **[BigQuery](https://github.com/ergut/mcp-bigquery-server)** (by ergut) - Server implementation for Google BigQuery integration that enables direct BigQuery database access and querying capabilities
- **[Bing Web Search API](https://github.com/leehanchung/bing-search-mcp)** (by hanchunglee) - Server implementation for Microsoft Bing Web Search API.
- **[Bitable MCP](https://github.com/lloydzhou/bitable-mcp)** (by lloydzhou) - MCP server provides access to Lark Bitable through the Model Context Protocol. It allows users to interact with Bitable tables using predefined tools.
- **[Blender](https://github.com/ahujasid/blender-mcp)** (by ahujasid) - Blender integration allowing prompt enabled 3D scene creation, modeling and manipulation.
- **[browser-use](https://github.com/co-browser/browser-use-mcp-server)** (by co-browser) - browser-use MCP server with dockerized playwright + chromium + vnc. supports stdio & resumable http.
- **[Bsc-mcp](https://github.com/TermiX-official/bsc-mcp)** The first MCP server that serves as the bridge between AI and BNB Chain, enabling AI agents to execute complex on-chain operations through seamless integration with the BNB Chain, including transfer, swap, launch, security check on any token and even more.
- **[Calculator](https://github.com/githejie/mcp-server-calculator)** - This server enables LLMs to use calculator for precise numerical calculations.
- **[CFBD API](https://github.com/lenwood/cfbd-mcp-server)** - An MCP server for the [College Football Data API](https://collegefootballdata.com/).
- **[ChatMCP](https://github.com/AI-QL/chat-mcp)** – An Open Source Cross-platform GUI Desktop application compatible with Linux, macOS, and Windows, enabling seamless interaction with MCP servers across dynamically selectable LLMs, by **[AIQL](https://github.com/AI-QL)**
- **[ChatSum](https://github.com/mcpso/mcp-server-chatsum)** - Query and Summarize chat messages with LLM. by [mcpso](https://mcp.so)
- **[Chroma](https://github.com/privetin/chroma)** - Vector database server for semantic document search and metadata filtering, built on Chroma
- **[ClaudePost](https://github.com/ZilongXue/claude-post)** - ClaudePost enables seamless email management for Gmail, offering secure features like email search, reading, and sending.
- **[Cloudinary](https://github.com/felores/cloudinary-mcp-server)** - Cloudinary Model Context Protocol Server to upload media to Cloudinary and get back the media link and details.
- **[code-assistant](https://github.com/stippi/code-assistant)** - A coding assistant MCP server that allows to explore a code-base and make changes to code. Should be used with trusted repos only (insufficient protection against prompt injections).
- **[code-executor](https://github.com/bazinga012/mcp_code_executor)** - An MCP server that allows LLMs to execute Python code within a specified Conda environment.
- **[code-sandbox-mcp](https://github.com/Automata-Labs-team/code-sandbox-mcp)** - An MCP server to create secure code sandbox environment for executing code within Docker containers.
- **[cognee-mcp](https://github.com/topoteretes/cognee/tree/main/cognee-mcp)** - GraphRAG memory server with customizable ingestion, data processing and search
- **[coin_api_mcp](https://github.com/longmans/coin_api_mcp)** - Provides access to [coinmarketcap](https://coinmarketcap.com/) cryptocurrency data.
- **[Contentful-mcp](https://github.com/ivo-toby/contentful-mcp)** - Read, update, delete, publish content in your [Contentful](https://contentful.com) space(s) from this MCP Server.
- **[crypto-feargreed-mcp](https://github.com/kukapay/crypto-feargreed-mcp)**  -  Providing real-time and historical Crypto Fear & Greed Index data.
- **[cryptopanic-mcp-server](https://github.com/kukapay/cryptopanic-mcp-server)** - Providing latest cryptocurrency news to AI agents, powered by CryptoPanic.
- **[Dappier](https://github.com/DappierAI/dappier-mcp)** - Connect LLMs to real-time, rights-cleared, proprietary data from trusted sources. Access specialized models for Real-Time Web Search, News, Sports, Financial Data, Crypto, and premium publisher content. Explore data models at [marketplace.dappier.com](https://marketplace.dappier.com/marketplace).
- **[Databricks](https://github.com/JordiNeil/mcp-databricks-server)** - Allows LLMs to run SQL queries, list and get details of jobs executions in a Databricks account.
- **[Datadog](https://github.com/GeLi2001/datadog-mcp-server)** - Datadog MCP Server for application tracing, monitoring, dashboard, incidents queries built on official datadog api.
- **[Data Exploration](https://github.com/reading-plus-ai/mcp-server-data-exploration)** - MCP server for autonomous data exploration on .csv-based datasets, providing intelligent insights with minimal effort. NOTE: Will execute arbitrary Python code on your machine, please use with caution!
- **[Dataset Viewer](https://github.com/privetin/dataset-viewer)** - Browse and analyze Hugging Face datasets with features like search, filtering, statistics, and data export
- **[DBHub](https://github.com/bytebase/dbhub/)** - Universal database MCP server connecting to MySQL, PostgreSQL, SQLite, DuckDB and etc.
- **[DeepSeek MCP Server](https://github.com/DMontgomery40/deepseek-mcp-server)** - Model Context Protocol server integrating DeepSeek's advanced language models, in addition to [other useful API endpoints](https://github.com/DMontgomery40/deepseek-mcp-server?tab=readme-ov-file#features)
- **[Deepseek_R1](https://github.com/66julienmartin/MCP-server-Deepseek_R1)** - A Model Context Protocol (MCP) server implementation connecting Claude Desktop with DeepSeek's language models (R1/V3)
- **[deepseek-thinker-mcp](https://github.com/ruixingshi/deepseek-thinker-mcp)** - A MCP (Model Context Protocol) provider Deepseek reasoning content to MCP-enabled AI Clients, like Claude Desktop. Supports access to Deepseek's thought processes from the Deepseek API service or from a local Ollama server.
- **[Descope](https://github.com/descope-sample-apps/descope-mcp-server)** - An MCP server to integrate with [Descope](https://descope.com) to search audit logs, manage users, and more.
- **[DevRev](https://github.com/kpsunil97/devrev-mcp-server)** - An MCP server to integrate with DevRev APIs to search through your DevRev Knowledge Graph where objects can be imported from diff. sources listed [here](https://devrev.ai/docs/import#available-sources).
- **[Dicom](https://github.com/ChristianHinge/dicom-mcp)** - An MCP server to query and retrieve medical images and for parsing and reading dicom-encapsulated documents (pdf etc.). 
- **[Dify](https://github.com/YanxingLiu/dify-mcp-server)** - A simple implementation of an MCP server for dify workflows.
- **[Discord](https://github.com/v-3/discordmcp)** - A MCP server to connect to Discord guilds through a bot and read and write messages in channels
- **[Discord](https://github.com/SaseQ/discord-mcp)** - A MCP server, which connects to Discord through a bot, and provides comprehensive integration with Discord.
- **[Discourse](https://github.com/AshDevFr/discourse-mcp-server)** - A MCP server to search Discourse posts on a Discourse forum.
- **[Docker](https://github.com/ckreiling/mcp-server-docker)** - Integrate with Docker to manage containers, images, volumes, and networks.
- **[Drupal](https://github.com/Omedia/mcp-server-drupal)** - Server for interacting with [Drupal](https://www.drupal.org/project/mcp) using STDIO transport layer.
- **[dune-analytics-mcp](https://github.com/kukapay/dune-analytics-mcp)** -  A mcp server that bridges Dune Analytics data to AI agents.
- **[EdgeOne Pages MCP](https://github.com/TencentEdgeOne/edgeone-pages-mcp)** - An MCP service for deploying HTML content to EdgeOne Pages and obtaining a publicly accessible URL.
- **[Elasticsearch](https://github.com/cr7258/elasticsearch-mcp-server)** - MCP server implementation that provides Elasticsearch interaction.
- **[ElevenLabs](https://github.com/mamertofabian/elevenlabs-mcp-server)** - A server that integrates with ElevenLabs text-to-speech API capable of generating full voiceovers with multiple voices.
- **[Ergo Blockchain MCP](https://github.com/marctheshark3/ergo-mcp)** -An MCP server to integrate Ergo Blockchain Node and Explorer APIs for checking address balances, analyzing transactions, viewing transaction history, performing forensic analysis of addresses, searching for tokens, and monitoring network status.
- **[Eunomia](https://github.com/whataboutyou-ai/eunomia-MCP-server)** - Extension of the Eunomia framework that connects Eunomia instruments with MCP servers
- **[EVM MCP Server](https://github.com/mcpdotdirect/evm-mcp-server)** - Comprehensive blockchain services for 30+ EVM networks, supporting native tokens, ERC20, NFTs, smart contracts, transactions, and ENS resolution.
- **[Everything Search](https://github.com/mamertofabian/mcp-everything-search)** - Fast file searching capabilities across Windows (using [Everything SDK](https://www.voidtools.com/support/everything/sdk/)), macOS (using mdfind command), and Linux (using locate/plocate command).
- **[Excel](https://github.com/haris-musa/excel-mcp-server)** - Excel manipulation including data reading/writing, worksheet management, formatting, charts, and pivot table.
- **[Fantasy PL](https://github.com/rishijatia/fantasy-pl-mcp)** - Give your coding agent direct access to up-to date Fantasy Premier League data
- **[fastn.ai – Unified API MCP Server](https://github.com/fastnai/mcp-fastn)** - A remote, dynamic MCP server with a unified API that connects to 1,000+ tools, actions, and workflows, featuring built-in authentication and monitoring.
- **[Fetch](https://github.com/zcaceres/fetch-mcp)** - A server that flexibly fetches HTML, JSON, Markdown, or plaintext.
- **[Fingertip](https://github.com/fingertip-com/fingertip-mcp)** - MCP server for Fingertip.com to search and create new sites.
- **[Figma](https://github.com/GLips/Figma-Context-MCP)** - Give your coding agent direct access to Figma file data, helping it one-shot design implementation.
- **[Firebase](https://github.com/gannonh/firebase-mcp)** - Server to interact with Firebase services including Firebase Authentication, Firestore, and Firebase Storage.
- **[FireCrawl](https://github.com/vrknetha/mcp-server-firecrawl)** - Advanced web scraping with JavaScript rendering, PDF support, and smart rate limiting
- **[FlightRadar24](https://github.com/sunsetcoder/flightradar24-mcp-server)** - A Claude Desktop MCP server that helps you track flights in real-time using Flightradar24 data.
- **[Ghost](https://github.com/MFYDev/ghost-mcp)** - A Model Context Protocol (MCP) server for interacting with Ghost CMS through LLM interfaces like Claude.
- **[Github Actions](https://github.com/ko1ynnky/github-actions-mcp-server)** - A Model Context Protocol (MCP) server for interacting with Github Actions.
- **[Glean](https://github.com/longyi1207/glean-mcp-server)** - A server that uses Glean API to search and chat.
- **[Gmail](https://github.com/GongRzhe/Gmail-MCP-Server)** - A Model Context Protocol (MCP) server for Gmail integration in Claude Desktop with auto authentication support.
- **[Gmail Headless](https://github.com/baryhuang/mcp-headless-gmail)** - Remote hostable MCP server that can get and send Gmail messages without local credential or file system setup.
- **[Goal Story](https://github.com/hichana/goalstory-mcp)** - a Goal Tracker and Visualization Tool for personal and professional development.
- **[GOAT](https://github.com/goat-sdk/goat/tree/main/typescript/examples/by-framework/model-context-protocol)** - Run more than +200 onchain actions on any blockchain including Ethereum, Solana and Base.
- **[Godot](https://github.com/Coding-Solo/godot-mcp)** - A MCP server providing comprehensive Godot engine integration for project editing, debugging, and scene management.
- **[Golang Filesystem Server](https://github.com/mark3labs/mcp-filesystem-server)** - Secure file operations with configurable access controls built with Go!
- **[Goodnews](https://github.com/VectorInstitute/mcp-goodnews)** - A simple MCP server that delivers curated positive and uplifting news stories.
- **[Google Calendar](https://github.com/v-3/google-calendar)** - Integration with Google Calendar to check schedules, find time, and add/delete events
- **[Google Calendar](https://github.com/nspady/google-calendar-mcp)** - Google Calendar MCP Server for managing Google calendar events. Also supports searching for events by attributes like title and location.
- **[Google Custom Search](https://github.com/adenot/mcp-google-search)** - Provides Google Search results via the Google Custom Search API
- **[Google Tasks](https://github.com/zcaceres/gtasks-mcp)** - Google Tasks API Model Context Protocol Server.
- **[GraphQL Schema](https://github.com/hannesj/mcp-graphql-schema)** - Allow LLMs to explore large GraphQL schemas without bloating the context.
- **[HDW LinkedIn](https://github.com/horizondatawave/hdw-mcp-server)** - Access to profile data and management of user account with [HorizonDataWave.ai](https://horizondatawave.ai/).
- **[Heurist Mesh Agent](https://github.com/heurist-network/heurist-mesh-mcp-server)** - Access specialized web3 AI agents for blockchain analysis, smart contract security, token metrics, and blockchain interactions through the [Heurist Mesh network](https://github.com/heurist-network/heurist-agent-framework/tree/main/mesh).
- **[Holaspirit](https://github.com/syucream/holaspirit-mcp-server)** - Interact with [Holaspirit](https://www.holaspirit.com/).
- **[Home Assistant](https://github.com/tevonsb/homeassistant-mcp)** - Interact with [Home Assistant](https://www.home-assistant.io/) including viewing and controlling lights, switches, sensors, and all other Home Assistant entities.
- **[Home Assistant](https://github.com/voska/hass-mcp)** - Docker-ready MCP server for Home Assistant with entity management, domain summaries, automation support, and guided conversations. Includes pre-built container images for easy installation.
- **[HubSpot](https://github.com/buryhuang/mcp-hubspot)** - HubSpot CRM integration for managing contacts and companies. Create and retrieve CRM data directly through Claude chat.
- **[HuggingFace Spaces](https://github.com/evalstate/mcp-hfspace)** - Server for using HuggingFace Spaces, supporting Open Source Image, Audio, Text Models and more. Claude Desktop mode for easy integration.
- **[Hyperliquid](https://github.com/mektigboy/server-hyperliquid)** - An MCP server implementation that integrates the Hyperliquid SDK for exchange data.
- **[iFlytek Workflow](https://github.com/iflytek/ifly-workflow-mcp-server)** - Connect to iFlytek Workflow via the MCP server and run your own Agent.
- **[Image Generation](https://github.com/GongRzhe/Image-Generation-MCP-Server)** - This MCP server provides image generation capabilities using the Replicate Flux model.
- **[InfluxDB](https://github.com/idoru/influxdb-mcp-server)** - Run queries against InfluxDB OSS API v2.
- **[Inoyu](https://github.com/sergehuber/inoyu-mcp-unomi-server)** - Interact with an Apache Unomi CDP customer data platform to retrieve and update customer profiles
- **[Intercom](https://github.com/raoulbia-ai/mcp-server-for-intercom)** - An MCP-compliant server for retrieving customer support tickets from Intercom. This tool enables AI assistants like Claude Desktop and Cline to access and analyze your Intercom support tickets.
- **[iOS Simulator](https://github.com/InditexTech/mcp-server-simulator-ios-idb)** - A Model Context Protocol (MCP) server that enables LLMs to interact with iOS simulators (iPhone, iPad, etc.) through natural language commands.
- **[iTerm MCP](https://github.com/ferrislucas/iterm-mcp)** - Integration with iTerm2 terminal emulator for macOS, enabling LLMs to execute and monitor terminal commands.
- **[JavaFX](https://github.com/mcpso/mcp-server-javafx)** - Make drawings using a JavaFX canvas
- **[JDBC](https://github.com/quarkiverse/quarkus-mcp-servers/tree/main/jdbc)** - Connect to any JDBC-compatible database and query, insert, update, delete, and more. Supports MySQL, PostgreSQL, Oracle, SQL Server, sqllite and [more](https://github.com/quarkiverse/quarkus-mcp-servers/tree/main/jdbc#supported-jdbc-variants).
- **[JSON](https://github.com/GongRzhe/JSON-MCP-Server)** - JSON handling and processing server with advanced query capabilities using JSONPath syntax and support for array, string, numeric, and date operations.
- **[KiCad MCP](https://github.com/lamaalrajih/kicad-mcp)** - MCP server for KiCad on Mac, Windows, and Linux.
- **[Keycloak MCP](https://github.com/ChristophEnglisch/keycloak-model-context-protocol)** - This MCP server enables natural language interaction with Keycloak for user and realm management including creating, deleting, and listing users and realms.
- **[Kibela](https://github.com/kiwamizamurai/mcp-kibela-server)** (by kiwamizamurai) - Interact with Kibela API.
- **[kintone](https://github.com/macrat/mcp-server-kintone)** - Manage records and apps in [kintone](https://kintone.com) through LLM tools.
- **[Kong Konnect](https://github.com/Kong/mcp-konnect)** - A Model Context Protocol (MCP) server for interacting with Kong Konnect APIs, allowing AI assistants to query and analyze Kong Gateway configurations, traffic, and analytics.
- **[Kubernetes](https://github.com/Flux159/mcp-server-kubernetes)** - Connect to Kubernetes cluster and manage pods, deployments, and services.
- **[Kubernetes and OpenShift](https://github.com/manusa/kubernetes-mcp-server)** - A powerful Kubernetes MCP server with additional support for OpenShift. Besides providing CRUD operations for any Kubernetes resource, this server provides specialized tools to interact with your cluster.
- **[Langflow-DOC-QA-SERVER](https://github.com/GongRzhe/Langflow-DOC-QA-SERVER)** - A Model Context Protocol server for document Q&A powered by Langflow. It demonstrates core MCP concepts by providing a simple interface to query documents through a Langflow backend.
- **[Lightdash](https://github.com/syucream/lightdash-mcp-server)** - Interact with [Lightdash](https://www.lightdash.com/), a BI tool.
- **[Linear](https://github.com/jerhadf/linear-mcp-server)** - Allows LLM to interact with Linear's API for project management, including searching, creating, and updating issues.
- **[Linear (Go)](https://github.com/geropl/linear-mcp-go)** - Allows LLM to interact with Linear's API via a single static binary.
- **[LINE](https://github.com/amornpan/py-mcp-line)** (by amornpan) - Implementation for LINE Bot integration that enables Language Models to read and analyze LINE conversations through a standardized interface. Features asynchronous operation, comprehensive logging, webhook event handling, and support for various message types.
- **[LlamaCloud](https://github.com/run-llama/mcp-server-llamacloud)** (by marcusschiesser) - Integrate the data stored in a managed index on [LlamaCloud](https://cloud.llamaindex.ai/)
- **[llm-context](https://github.com/cyberchitta/llm-context.py)** - Provides a repo-packing MCP tool with configurable profiles that specify file inclusion/exclusion patterns and optional prompts.
- **[mac-messages-mcp](https://github.com/carterlasalle/mac_messages_mcp)** - An MCP server that securely interfaces with your iMessage database via the Model Context Protocol (MCP), allowing LLMs to query and analyze iMessage conversations. It includes robust phone number validation, attachment processing, contact management, group chat handling, and full support for sending and receiving messages.
- **[MariaDB](https://github.com/abel9851/mcp-server-mariadb)** - MariaDB database integration with configurable access controls in Python.
- **[Maton](https://github.com/maton-ai/agent-toolkit/tree/main/modelcontextprotocol)** - Connect to your SaaS tools like HubSpot, Salesforce, and more.
- **[MCP Compass](https://github.com/liuyoshio/mcp-compass)** - Suggest the right MCP server for your needs
- **[MCP Create](https://github.com/tesla0225/mcp-create)** - A dynamic MCP server management service that creates, runs, and manages Model Context Protocol servers on-the-fly.
- **[MCP Installer](https://github.com/anaisbetts/mcp-installer)** - This server is a server that installs other MCP servers for you.
- **[mcp-k8s-go](https://github.com/strowk/mcp-k8s-go)** - Golang-based Kubernetes server for MCP to browse pods and their logs, events, namespaces and more. Built to be extensible.
- **[mcp-local-rag](https://github.com/nkapila6/mcp-local-rag)** - "primitive" RAG-like web search model context protocol (MCP) server that runs locally using Google's MediaPipe Text Embedder and DuckDuckGo Search. ✨ no APIs required ✨.
- **[mcp-proxy](https://github.com/sparfenyuk/mcp-proxy)** - Connect to MCP servers that run on SSE transport, or expose stdio servers as an SSE server.
- **[mem0-mcp](https://github.com/mem0ai/mem0-mcp)** - A Model Context Protocol server for Mem0, which helps with managing coding preferences.
- **[MSSQL](https://github.com/aekanun2020/mcp-server/)** - MSSQL database integration with configurable access controls and schema inspection
- **[MSSQL](https://github.com/JexinSam/mssql_mcp_server)** (by jexin) - MCP Server for MSSQL database in Python
- **[MSSQL-Python](https://github.com/amornpan/py-mcp-mssql)** (by amornpan) - A read-only Python implementation for MSSQL database access with enhanced security features, configurable access controls, and schema inspection capabilities. Focuses on safe database interaction through Python ecosystem.
- **[MSSQL-MCP](https://github.com/daobataotie/mssql-mcp)** (by daobataotie) - MSSQL MCP that refer to the official website's SQLite MCP for modifications to adapt to MSSQL
- **[Markdownify](https://github.com/zcaceres/mcp-markdownify-server)** - MCP to convert almost anything to Markdown (PPTX, HTML, PDF, Youtube Transcripts and more)
<<<<<<< HEAD
- **[Memory - My Apple Remembers](https://github.com/baryhuang/my-apple-remembers)** - Save and recall memories to Apple Notes, secure and no-setup required. 
=======
- **[Microsoft Teams](https://github.com/InditexTech/mcp-teams-server)** - MCP server that integrates Microsoft Teams messaging (read, post, mention, list members and threads) 
>>>>>>> e8f0b15f
- **[Mindmap](https://github.com/YuChenSSR/mindmap-mcp-server)** (by YuChenSSR) - A server that generates mindmaps from input containing markdown code.
- **[Minima](https://github.com/dmayboroda/minima)** - MCP server for RAG on local files
- **[Mobile MCP](https://github.com/mobile-next/mobile-mcp)** (by Mobile Next) - MCP server for Mobile(iOS/Android) automation, app scraping and development using physical devices or simulators/emulators.
- **[MongoDB](https://github.com/kiliczsh/mcp-mongo-server)** - A Model Context Protocol Server for MongoDB.
- **[MongoDB Lens](https://github.com/furey/mongodb-lens)** - Full Featured MCP Server for MongoDB Databases.
- **[Monday.com](https://github.com/sakce/mcp-server-monday)** - MCP Server to interact with Monday.com boards and items.
- **[Multicluster-MCP-Sever](https://github.com/yanmxa/multicluster-mcp-server)** - The gateway for GenAI systems to interact with multiple Kubernetes clusters.
- **[MySQL](https://github.com/benborla/mcp-server-mysql)** (by benborla) - MySQL database integration in NodeJS with configurable access controls and schema inspection
- **[MySQL](https://github.com/designcomputer/mysql_mcp_server)** (by DesignComputer) - MySQL database integration in Python with configurable access controls and schema inspection
- **[n8n](https://github.com/leonardsellem/n8n-mcp-server)** - This MCP server provides tools and resources for AI assistants to manage n8n workflows and executions, including listing, creating, updating, and deleting workflows, as well as monitoring their execution status.
- **[NASA](https://github.com/ProgramComputer/NASA-MCP-server)** (by ProgramComputer) - Access to a unified gateway of NASA's data sources including but not limited to APOD, NEO, EPIC, GIBS.
- **[Nasdaq Data Link](https://github.com/stefanoamorelli/nasdaq-data-link-mcp)** (by stefanoamorelli) - An MCP server to access, explore, and interact with Nasdaq Data Link’s extensive and valuable financial and economic datasets.
- **[National Parks](https://github.com/KyrieTangSheng/mcp-server-nationalparks)** - The server provides latest information of park details, alerts, visitor centers, campgrounds, hiking trails, and events for U.S. National Parks.
- **[NAVER](https://github.com/pfldy2850/py-mcp-naver)** (by pfldy2850) - This MCP server provides tools to interact with various Naver services, such as searching blogs, news, books, and more.
- **[NS Travel Information](https://github.com/r-huijts/ns-mcp-server)** - Access Dutch Railways (NS) real-time train travel information and disruptions through the official NS API.
- **[Neo4j](https://github.com/da-okazaki/mcp-neo4j-server)** - A community built server that interacts with Neo4j Graph Database.
- **[Neovim](https://github.com/bigcodegen/mcp-neovim-server)** - An MCP Server for your Neovim session.
- **[Notion](https://github.com/suekou/mcp-notion-server)** (by suekou) - Interact with Notion API.
- **[Notion](https://github.com/v-3/notion-server)** (by v-3) - Notion MCP integration. Search, Read, Update, and Create pages through Claude chat.
- **[ntfy-mcp](https://github.com/teddyzxcv/ntfy-mcp)** (by teddyzxcv) - The MCP server that keeps you informed by sending the notification on phone using ntfy
- **[oatpp-mcp](https://github.com/oatpp/oatpp-mcp)** - C++ MCP integration for Oat++. Use [Oat++](https://oatpp.io) to build MCP servers.
- **[Obsidian Markdown Notes](https://github.com/calclavia/mcp-obsidian)** - Read and search through your Obsidian vault or any directory containing Markdown notes
- **[obsidian-mcp](https://github.com/StevenStavrakis/obsidian-mcp)** - (by Steven Stavrakis) An MCP server for Obsidian.md with tools for searching, reading, writing, and organizing notes.
- **[OceanBase](https://github.com/yuanoOo/oceanbase_mcp_server)** - (by yuanoOo) A Model Context Protocol (MCP) server that enables secure interaction with OceanBase databases.
- **[Okta](https://github.com/kapilduraphe/okta-mcp-server)** - Interact with Okta API.
- **[OneNote](https://github.com/rajvirtual/MCP-Servers/tree/master/onenote)** - (by Rajesh Vijay) An MCP server that connects to Microsoft OneNote using the Microsoft Graph API. Reading notebooks, sections, and pages from OneNote,Creating new notebooks, sections, and pages in OneNote.
- **[OpenAI WebSearch MCP](https://github.com/ConechoAI/openai-websearch-mcp)** - This is a Python-based MCP server that provides OpenAI `web_search` build-in tool.
- **[OpenAPI](https://github.com/snaggle-ai/openapi-mcp-server)** - Interact with [OpenAPI](https://www.openapis.org/) APIs.
- **[OpenAPI AnyApi](https://github.com/baryhuang/mcp-server-any-openapi)** - Interact with large [OpenAPI](https://www.openapis.org/) docs using built-in semantic search for endpoints. Allows for customizing the MCP server prefix.
- **[OpenAPI Schema](https://github.com/hannesj/mcp-openapi-schema)** - Allow LLMs to explore large [OpenAPI](https://www.openapis.org/) schemas without bloating the context.
- **[OpenCTI](https://github.com/Spathodea-Network/opencti-mcp)** - Interact with OpenCTI platform to retrieve threat intelligence data including reports, indicators, malware and threat actors.
- **[OpenDota](https://github.com/asusevski/opendota-mcp-server)** - Interact with OpenDota API to retrieve Dota 2 match data, player statistics, and more.
- **[OpenRPC](https://github.com/shanejonas/openrpc-mpc-server)** - Interact with and discover JSON-RPC APIs via [OpenRPC](https://open-rpc.org).
- **[Open Strategy Partners Marketing Tools](https://github.com/open-strategy-partners/osp_marketing_tools)** - Content editing codes, value map, and positioning tools for product marketing.
- **[Pandoc](https://github.com/vivekVells/mcp-pandoc)** - MCP server for seamless document format conversion using Pandoc, supporting Markdown, HTML, PDF, DOCX (.docx), csv and more.
- **[PIF](https://github.com/hungryrobot1/MCP-PIF)** - A Personal Intelligence Framework (PIF), providing tools for file operations, structured reasoning, and journal-based documentation to support continuity and evolving human-AI collaboration across sessions.
- **[Pinecone](https://github.com/sirmews/mcp-pinecone)** - MCP server for searching and uploading records to Pinecone. Allows for simple RAG features, leveraging Pinecone's Inference API.
- **[Placid.app](https://github.com/felores/placid-mcp-server)** - Generate image and video creatives using Placid.app templates
- **[Playwright](https://github.com/executeautomation/mcp-playwright)** - This MCP Server will help you run browser automation and webscraping using Playwright
- **[Postman](https://github.com/shannonlal/mcp-postman)** - MCP server for running Postman Collections locally via Newman. Allows for simple execution of Postman Server and returns the results of whether the collection passed all the tests.
- **[Productboard](https://github.com/kenjihikmatullah/productboard-mcp)** - Integrate the Productboard API into agentic workflows via MCP.
- **[Prometheus](https://github.com/pab1it0/prometheus-mcp-server)** - Query and analyze Prometheus - open-source monitoring system.
- **[Pulumi](https://github.com/dogukanakkaya/pulumi-mcp-server)** - MCP Server to Interact with Pulumi API, creates and lists Stacks
- **[Pushover](https://github.com/ashiknesin/pushover-mcp)** - Send instant notifications to your devices using [Pushover.net](https://pushover.net/)
- **[QGIS](https://github.com/jjsantos01/qgis_mcp)** - connects QGIS to Claude AI through the MCP. This integration enables prompt-assisted project creation, layer loading, code execution, and more.
- **[QuickChart](https://github.com/GongRzhe/Quickchart-MCP-Server)** - A Model Context Protocol server for generating charts using QuickChart.io
- **[Qwen_Max](https://github.com/66julienmartin/MCP-server-Qwen_Max)** - A Model Context Protocol (MCP) server implementation for the Qwen models.
- **[RabbitMQ](https://github.com/kenliao94/mcp-server-rabbitmq)** - The MCP server that interacts with RabbitMQ to publish and consume messages.
- **[RAG Web Browser](https://github.com/apify/mcp-server-rag-web-browser)** An MCP server for Apify's open-source RAG Web Browser [Actor](https://apify.com/apify/rag-web-browser) to perform web searches, scrape URLs, and return content in Markdown.
- **[Reaper](https://github.com/dschuler36/reaper-mcp-server)** - Interact with your [Reaper](https://www.reaper.fm/) (Digital Audio Workstation) projects.
- **[Redis](https://github.com/GongRzhe/REDIS-MCP-Server)** - Redis database operations and caching microservice server with support for key-value operations, expiration management, and pattern-based key listing.
- **[Redis](https://github.com/prajwalnayak7/mcp-server-redis)** MCP server to interact with Redis Server, AWS Memory DB, etc for caching or other use-cases where in-memory and key-value based storage is appropriate
- **[Rememberizer AI](https://github.com/skydeckai/mcp-server-rememberizer)** - An MCP server designed for interacting with the Rememberizer data source, facilitating enhanced knowledge retrieval.
- **[Replicate](https://github.com/deepfates/mcp-replicate)** - Search, run and manage machine learning models on Replicate through a simple tool-based interface. Browse models, create predictions, track their status, and handle generated images.
- **[Rquest](https://github.com/xxxbrian/mcp-rquest)** - An MCP server providing realistic browser-like HTTP request capabilities with accurate TLS/JA3/JA4 fingerprints for bypassing anti-bot measures.
- **[Rijksmuseum](https://github.com/r-huijts/rijksmuseum-mcp)** - Interface with the Rijksmuseum API to search artworks, retrieve artwork details, access image tiles, and explore user collections.
- **[Salesforce MCP](https://github.com/smn2gnt/MCP-Salesforce)** - Interact with Salesforce Data and Metadata
- **[Scholarly](https://github.com/adityak74/mcp-scholarly)** - A MCP server to search for scholarly and academic articles.
- **[scrapling-fetch](https://github.com/cyberchitta/scrapling-fetch-mcp)** - Access text content from bot-protected websites. Fetches HTML/markdown from sites with anti-automation measures using Scrapling.
- **[SearXNG](https://github.com/ihor-sokoliuk/mcp-searxng)** - A Model Context Protocol Server for [SearXNG](https://docs.searxng.org)
- **[ServiceNow](https://github.com/osomai/servicenow-mcp)** - A MCP server to interact with a ServiceNow instance
- **[Shopify](https://github.com/GeLi2001/shopify-mcp)** - MCP to interact with Shopify API including order, product, customers and so on.
- **[Siri Shortcuts](https://github.com/dvcrn/mcp-server-siri-shortcuts)** - MCP to interact with Siri Shortcuts on macOS. Exposes all Shortcuts as MCP tools.
- **[Snowflake](https://github.com/isaacwasserman/mcp-snowflake-server)** - This MCP server enables LLMs to interact with Snowflake databases, allowing for secure and controlled data operations.
- **[Solana Agent Kit](https://github.com/sendaifun/solana-agent-kit/tree/main/examples/agent-kit-mcp-server)** - This MCP server enables LLMs to interact with the Solana blockchain with help of Solana Agent Kit by SendAI, allowing for 40+ protcool actions and growing
- **[Spotify](https://github.com/varunneal/spotify-mcp)** - This MCP allows an LLM to play and use Spotify.
- **[Starwind UI](https://github.com/Boston343/starwind-ui-mcp/)** - This MCP provides relevant commands, documentation, and other information to allow LLMs to take full advantage of Starwind UI's open source Astro components.
- **[Stripe](https://github.com/atharvagupta2003/mcp-stripe)** - This MCP allows integration with Stripe for handling payments, customers, and refunds.
- **[ShaderToy](https://github.com/wilsonchenghy/ShaderToy-MCP)** - This MCP server lets LLMs to interact with the ShaderToy API, allowing LLMs to learn from compute shaders examples and enabling them to create complex GLSL shaders that they are previously not capable of.
- **[TMDB](https://github.com/Laksh-star/mcp-server-tmdb)** - This MCP server integrates with The Movie Database (TMDB) API to provide movie information, search capabilities, and recommendations.
- **[Tavily search](https://github.com/RamXX/mcp-tavily)** - An MCP server for Tavily's search & news API, with explicit site inclusions/exclusions
- **[Telegram](https://github.com/chigwell/telegram-mcp)** - An MCP server that provides paginated chat reading, message retrieval, and message sending capabilities for Telegram through Telethon integration.
- **[Terminal-Control](https://github.com/GongRzhe/terminal-controller-mcp)** - A MCP server that enables secure terminal command execution, directory navigation, and file system operations through a standardized interface.
- **[TFT-Match-Analyzer](https://github.com/GeLi2001/tft-mcp-server)** - MCP server for teamfight tactics match history & match details fetching, providing user the detailed context for every match.
- **[Ticketmaster](https://github.com/delorenj/mcp-server-ticketmaster)** - Search for events, venues, and attractions through the Ticketmaster Discovery API
- **[Todoist](https://github.com/abhiz123/todoist-mcp-server)** - Interact with Todoist to manage your tasks.
- **[Typesense](https://github.com/suhail-ak-s/mcp-typesense-server)** - A Model Context Protocol (MCP) server implementation that provides AI models with access to Typesense search capabilities. This server enables LLMs to discover, search, and analyze data stored in Typesense collections.
- **[Travel Planner](https://github.com/GongRzhe/TRAVEL-PLANNER-MCP-Server)** - Travel planning and itinerary management server integrating with Google Maps API for location search, place details, and route calculations.
- **[Unity Catalog](https://github.com/ognis1205/mcp-server-unitycatalog)** - An MCP server that enables LLMs to interact with Unity Catalog AI, supporting CRUD operations on Unity Catalog Functions and executing them as MCP tools.
- **[Unity3d Game Engine](https://github.com/CoderGamester/mcp-unity)** - An MCP server that enables LLMs to interact with Unity3d Game Engine, supporting access to a variety of the Unit's Editor engine tools (e.g. Console Logs, Test Runner logs, Editor functions, hierarchy state, etc) and executing them as MCP tools or gather them as resources.
- **[Unity Integration (Advanced)](https://github.com/quazaai/UnityMCPIntegration)** - Advanced Unity3d Game Engine MCP which supports ,Execution of Any Editor Related Code Directly Inside of Unity, Fetch Logs, Get Editor State and Allow File Access of the Project making it much more useful in Script Editing or asset creation.
- **[Vega-Lite](https://github.com/isaacwasserman/mcp-vegalite-server)** - Generate visualizations from fetched data using the VegaLite format and renderer.
- **[Video Editor](https://github.com/burningion/video-editing-mcp)** - A Model Context Protocol Server to add, edit, and search videos with [Video Jungle](https://www.video-jungle.com/).
- **[Virtual location (Google Street View,etc.)](https://github.com/mfukushim/map-traveler-mcp)** - Integrates Google Map, Google Street View, PixAI, Stability.ai, ComfyUI API and Bluesky to provide a virtual location simulation in LLM (written in Effect.ts)
- **[VolcEngine TOS](https://github.com/dinghuazhou/sample-mcp-server-tos)** - A sample MCP server for VolcEngine TOS that flexibly get objects from TOS.
- **[Wanaku MCP Router](https://github.com/wanaku-ai/wanaku/)** - The Wanaku MCP Router is a SSE-based MCP server that provides an extensible routing engine that allows integrating your enterprise systems with AI agents.
- **[Webflow](https://github.com/kapilduraphe/webflow-mcp-server)** - Interfact with the Webflow APIs
- **[whale-tracker-mcp](https://github.com/kukapay/whale-tracker-mcp)**  -  A mcp server for tracking cryptocurrency whale transactions. 
- **[Whois MCP](https://github.com/bharathvaj-ganesan/whois-mcp)** - MCP server that performs whois lookup against domain, IP, ASN and TLD. 
- **[Wikidata MCP](https://github.com/zzaebok/mcp-wikidata)** - Wikidata MCP server that interact with Wikidata, by searching identifiers, extracting metadata, and executing sparql query.
- **[WildFly MCP](https://github.com/wildfly-extras/wildfly-mcp)** - WildFly MCP server that enables LLM to interact with running WildFly servers (retrieve metrics, logs, invoke operations, ...).
- **[Windows CLI](https://github.com/SimonB97/win-cli-mcp-server)** - MCP server for secure command-line interactions on Windows systems, enabling controlled access to PowerShell, CMD, and Git Bash shells.
- **[World Bank data API](https://github.com/anshumax/world_bank_mcp_server)** - A server that fetches data indicators available with the World Bank as part of their data API
- **[X (Twitter)](https://github.com/EnesCinr/twitter-mcp)** (by EnesCinr) - Interact with twitter API. Post tweets and search for tweets by query.
- **[X (Twitter)](https://github.com/vidhupv/x-mcp)** (by vidhupv) - Create, manage and publish X/Twitter posts directly through Claude chat.
- **[xcodebuild](https://github.com/ShenghaiWang/xcodebuild)**  - 🍎 Build iOS Xcode workspace/project and feed back errors to llm.
- **[Xero-mcp-server](https://github.com/john-zhang-dev/xero-mcp)** - Enabling clients to interact with Xero system for streamlined accounting, invoicing, and business operations.
- **[XiYan](https://github.com/XGenerationLab/xiyan_mcp_server)** - 🗄️ An MCP server that supports fetching data from a database using natural language queries, powered by XiyanSQL as the text-to-SQL LLM.
- **[XMind](https://github.com/apeyroux/mcp-xmind)** - Read and search through your XMind directory containing XMind files.
- **[YouTube](https://github.com/ZubeidHendricks/youtube-mcp-server)** - Comprehensive YouTube API integration for video management, Shorts creation, and analytics.

## 📚 Frameworks

These are high-level frameworks that make it easier to build MCP servers or clients.

### For servers

* **[EasyMCP](https://github.com/zcaceres/easy-mcp/)** (TypeScript)
- **[FastAPI to MCP auto generator](https://github.com/tadata-org/fastapi_mcp)** – A zero-configuration tool for automatically exposing FastAPI endpoints as MCP tools by **[Tadata](https://tadata.com/)**
* **[FastMCP](https://github.com/punkpeye/fastmcp)** (TypeScript)
* **[Foxy Contexts](https://github.com/strowk/foxy-contexts)** – A library to build MCP servers in Golang by **[strowk](https://github.com/strowk)**
* **[Higress MCP Server Hosting](https://github.com/alibaba/higress/tree/main/plugins/wasm-go/mcp-servers)** - A solution for hosting MCP Servers by extending the API Gateway (based on Envoy) with wasm plugins.
* **[MCP-Framework](https://mcp-framework.com)** Build MCP servers with elegance and speed in Typescript. Comes with a CLI to create your project with `mcp create app`. Get started with your first server in under 5 minutes by **[Alex Andru](https://github.com/QuantGeekDev)**
* **[Quarkus MCP Server SDK](https://github.com/quarkiverse/quarkus-mcp-server)** (Java)
* **[Template MCP Server](https://github.com/mcpdotdirect/template-mcp-server)** - A CLI tool to create a new Model Context Protocol server project with TypeScript support, dual transport options, and an extensible structure

### For clients

* **[codemirror-mcp](https://github.com/marimo-team/codemirror-mcp)** - CodeMirror extension that implements the Model Context Protocol (MCP) for resource mentions and prompt commands

## 📚 Resources

Additional resources on MCP.

- **[AiMCP](https://www.aimcp.info)** - A collection of MCP clients&servers to find the right mcp tools by **[Hekmon](https://github.com/hekmon8)**
- **[Awesome Crypto MCP Servers by badkk](https://github.com/badkk/awesome-crypto-mcp-servers)** - A curated list of MCP servers by **[Luke Fan](https://github.com/badkk)**
- **[Awesome MCP Servers by appcypher](https://github.com/appcypher/awesome-mcp-servers)** - A curated list of MCP servers by **[Stephen Akinyemi](https://github.com/appcypher)**
- **[Awesome MCP Servers by punkpeye](https://github.com/punkpeye/awesome-mcp-servers)** (**[website](https://glama.ai/mcp/servers)**) - A curated list of MCP servers by **[Frank Fiegel](https://github.com/punkpeye)**
- **[Awesome MCP Servers by wong2](https://github.com/wong2/awesome-mcp-servers)** (**[website](https://mcpservers.org)**) - A curated list of MCP servers by **[wong2](https://github.com/wong2)**
- **[Discord Server](https://glama.ai/mcp/discord)** – A community discord server dedicated to MCP by **[Frank Fiegel](https://github.com/punkpeye)**
- **[Discord Server (ModelContextProtocol)](https://discord.gg/jHEGxQu2a5)** – Connect with developers, share insights, and collaborate on projects in an active Discord community dedicated to the Model Context Protocol by **[Alex Andru](https://github.com/QuantGeekDev)**

- **[MCP Badges](https://github.com/mcpx-dev/mcp-badges)** – Quickly highlight your MCP project with clear, eye-catching badges, by **[Ironben](https://github.com/nanbingxyz)**
- **[MCP Servers Hub](https://github.com/apappascs/mcp-servers-hub)** (**[website](https://mcp-servers-hub-website.pages.dev/)**) - A curated list of MCP servers by **[apappascs](https://github.com/apappascs)**
- **[MCP X Community](https://x.com/i/communities/1861891349609603310)** – A X community for MCP by **[Xiaoyi](https://x.com/chxy)**
- **[mcp-cli](https://github.com/wong2/mcp-cli)** - A CLI inspector for the Model Context Protocol by **[wong2](https://github.com/wong2)**
- **[mcp-get](https://mcp-get.com)** - Command line tool for installing and managing MCP servers by **[Michael Latman](https://github.com/michaellatman)**
- **[mcp-guardian](https://github.com/eqtylab/mcp-guardian)** - GUI application + tools for proxying / managing control of MCP servers by **[EQTY Lab](https://eqtylab.io)**
- **[mcp-manager](https://github.com/zueai/mcp-manager)** - Simple Web UI to install and manage MCP servers for Claude Desktop by **[Zue](https://github.com/zueai)**
- **[MCPHub](https://github.com/Jeamee/MCPHub-Desktop)** – An Open Source MacOS & Windows GUI Desktop app for discovering, installing and managing MCP servers by **[Jeamee](https://github.com/jeamee)**
- **[mcp.natoma.id](https://mcp.natoma.id)** - A Hosted MCP Platform to discover, install, manage and deploy MCP servers by **[Natoma Labs](https://www.natoma.id)**
- **[mcp.run](https://mcp.run)** - A hosted registry and control plane to install & run secure + portable MCP Servers.
- **[mcp-dockmaster](https://mcp-dockmaster.com)** - An Open-Sourced UI to install and manage MCP servers for Windows, Linux and MacOS.
- **[MCP Servers Rating and User Reviews](http://www.deepnlp.org/store/ai-agent/mcp-server)** - Website to rate MCP servers, write authentic user reviews, and [search engine for agent & mcp](http://www.deepnlp.org/search/agent)
- <img height="12" width="12" src="https://mkinf.io/favicon-lilac.png" alt="mkinf Logo" /> **[mkinf](https://mkinf.io)** - An Open Source registry of hosted MCP Servers to accelerate AI agent workflows.
- **[Open-Sourced MCP Servers Directory](https://github.com/chatmcp/mcp-directory)** - A curated list of MCP servers by **[mcpso](https://mcp.so)**
- <img height="12" width="12" src="https://opentools.com/favicon.ico" alt="OpenTools Logo" /> **[OpenTools](https://opentools.com)** - An open registry for finding, installing, and building with MCP servers by **[opentoolsteam](https://github.com/opentoolsteam)**
- **[PulseMCP](https://www.pulsemcp.com)** ([API](https://www.pulsemcp.com/api)) - Community hub & weekly newsletter for discovering MCP servers, clients, articles, and news by **[Tadas Antanavicius](https://github.com/tadasant)**, **[Mike Coughlin](https://github.com/macoughl)**, and **[Ravina Patel](https://github.com/ravinahp)**
- **[r/mcp](https://www.reddit.com/r/mcp)** – A Reddit community dedicated to MCP by **[Frank Fiegel](https://github.com/punkpeye)**
- **[r/modelcontextprotocol](https://www.reddit.com/r/modelcontextprotocol)** – A Model Context Protocol community Reddit page - discuss ideas, get answers to your questions, network with like-minded people, and showcase your projects! by **[Alex Andru](https://github.com/QuantGeekDev)**


- **[Smithery](https://smithery.ai/)** - A registry of MCP servers to find the right tools for your LLM agents by **[Henry Mao](https://github.com/calclavia)**
- **[Toolbase](https://gettoolbase.ai)** - Desktop application that manages tools and MCP servers with just a few clicks - no coding required by **[gching](https://github.com/gching)**

## 🚀 Getting Started

### Using MCP Servers in this Repository
Typescript-based servers in this repository can be used directly with `npx`.

For example, this will start the [Memory](src/memory) server:
```sh
npx -y @modelcontextprotocol/server-memory
```

Python-based servers in this repository can be used directly with [`uvx`](https://docs.astral.sh/uv/concepts/tools/) or [`pip`](https://pypi.org/project/pip/). `uvx` is recommended for ease of use and setup.

For example, this will start the [Git](src/git) server:
```sh
# With uvx
uvx mcp-server-git

# With pip
pip install mcp-server-git
python -m mcp_server_git
```

Follow [these](https://docs.astral.sh/uv/getting-started/installation/) instructions to install `uv` / `uvx` and [these](https://pip.pypa.io/en/stable/installation/) to install `pip`.

### Using an MCP Client
However, running a server on its own isn't very useful, and should instead be configured into an MCP client. For example, here's the Claude Desktop configuration to use the above server:

```json
{
  "mcpServers": {
    "memory": {
      "command": "npx",
      "args": ["-y", "@modelcontextprotocol/server-memory"]
    }
  }
}
```

Additional examples of using the Claude Desktop as an MCP client might look like:

```json
{
  "mcpServers": {
    "filesystem": {
      "command": "npx",
      "args": ["-y", "@modelcontextprotocol/server-filesystem", "/path/to/allowed/files"]
    },
    "git": {
      "command": "uvx",
      "args": ["mcp-server-git", "--repository", "path/to/git/repo"]
    },
    "github": {
      "command": "npx",
      "args": ["-y", "@modelcontextprotocol/server-github"],
      "env": {
        "GITHUB_PERSONAL_ACCESS_TOKEN": "<YOUR_TOKEN>"
      }
    },
    "postgres": {
      "command": "npx",
      "args": ["-y", "@modelcontextprotocol/server-postgres", "postgresql://localhost/mydb"]
    }
  }
}
```

## 🛠️ Creating Your Own Server

Interested in creating your own MCP server? Visit the official documentation at [modelcontextprotocol.io](https://modelcontextprotocol.io/introduction) for comprehensive guides, best practices, and technical details on implementing MCP servers.

## 🤝 Contributing

See [CONTRIBUTING.md](CONTRIBUTING.md) for information about contributing to this repository.

## 🔒 Security

See [SECURITY.md](SECURITY.md) for reporting security vulnerabilities.

## 📜 License

This project is licensed under the MIT License - see the [LICENSE](LICENSE) file for details.

## 💬 Community

- [GitHub Discussions](https://github.com/orgs/modelcontextprotocol/discussions)

## ⭐ Support

If you find MCP servers useful, please consider starring the repository and contributing new servers or improvements!

---

Managed by Anthropic, but built together with the community. The Model Context Protocol is open source and we encourage everyone to contribute their own servers and improvements!<|MERGE_RESOLUTION|>--- conflicted
+++ resolved
@@ -281,11 +281,8 @@
 - **[MSSQL-Python](https://github.com/amornpan/py-mcp-mssql)** (by amornpan) - A read-only Python implementation for MSSQL database access with enhanced security features, configurable access controls, and schema inspection capabilities. Focuses on safe database interaction through Python ecosystem.
 - **[MSSQL-MCP](https://github.com/daobataotie/mssql-mcp)** (by daobataotie) - MSSQL MCP that refer to the official website's SQLite MCP for modifications to adapt to MSSQL
 - **[Markdownify](https://github.com/zcaceres/mcp-markdownify-server)** - MCP to convert almost anything to Markdown (PPTX, HTML, PDF, Youtube Transcripts and more)
-<<<<<<< HEAD
 - **[Memory - My Apple Remembers](https://github.com/baryhuang/my-apple-remembers)** - Save and recall memories to Apple Notes, secure and no-setup required. 
-=======
 - **[Microsoft Teams](https://github.com/InditexTech/mcp-teams-server)** - MCP server that integrates Microsoft Teams messaging (read, post, mention, list members and threads) 
->>>>>>> e8f0b15f
 - **[Mindmap](https://github.com/YuChenSSR/mindmap-mcp-server)** (by YuChenSSR) - A server that generates mindmaps from input containing markdown code.
 - **[Minima](https://github.com/dmayboroda/minima)** - MCP server for RAG on local files
 - **[Mobile MCP](https://github.com/mobile-next/mobile-mcp)** (by Mobile Next) - MCP server for Mobile(iOS/Android) automation, app scraping and development using physical devices or simulators/emulators.
